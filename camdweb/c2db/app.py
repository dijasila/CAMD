"""C2DB web-app.

The camdweb.c2db.copy_files module has code to convert ~cmr/C2DB-ASR/tree/
folders and friends (see PATTERNS variable below) to a canonical tree
layout.

Also contains simple web-app that can run off the tree of folders.

The goal is to have the code decoupled from ASE, GPAW, CMR and ASR.
Right now ASR webpanel() functions are still used
(see camdweb.c2db.asr_panel module).
"""
from __future__ import annotations

import argparse
import json
from pathlib import Path

import rich.progress as progress
from camdweb.material import Material, Materials
from camdweb.c2db.asr_panel import ASRPanel
from camdweb.panels.atoms import AtomsPanel
from camdweb.panels.panel import Panel
from camdweb.panels.bader import BaderPanel
from camdweb.panels.shift_current import ShiftCurrentPanel
from camdweb.panels.convex_hull import ConvexHullPanel
from camdweb.web import CAMDApp


class C2DBAtomsPanel(AtomsPanel):
    def __init__(self):
        super().__init__()
        self.column_names.update(
            has_inversion_symmetry='Inversion symmetry',
            gap='Band gap (PBE) [eV]',
            evac='Vacuum level [eV]',
            hform='Heat of formation [eV/atom]',
            uid0='Old uid',
            magstate='Magnetic state',
            ehull='Energy above convex hull [eV/atom]',
            energy='Energy [eV]')
        self.columns = list(self.column_names)


def main(argv: list[str] | None = None) -> CAMDApp:
    """Create C2DB app."""
    parser = argparse.ArgumentParser()
    parser.add_argument(
        'path', nargs='+',
        help='Path to tree.  Examples: "AB2" (same as "AB2/*/*"), '
        '"AB2/1MoS2" (same as "AB2/1MoS2/*/") or "AB2/1MoS2/1".')
    args = parser.parse_args(argv)

    mlist: list[Material] = []
    folders = []
    for path in args.path:
        p = Path(path)
        if p.name.startswith('A'):
            folders += list(p.glob('*/*/'))
        elif p.name.isdigit():
            folders.append(p)
        else:
            folders += list(p.glob('*/'))

    keys = set()
    with progress.Progress() as pb:
        pid = pb.add_task('Reading matrerials:', total=len(folders))
        for f in folders:
            uid = f'{f.parent.name}-{f.name}'
            material = Material.from_file(f / 'structure.xyz', uid)
            mlist.append(material)
            data = json.loads((f / 'data.json').read_text())
            for key, value in data.items():
                if key == 'uid':
                    assert value == uid
                    continue  # already added
                material.add_column(key, value)
                keys.add(key)
            pb.advance(pid)

    panels: list[Panel] = [
        C2DBAtomsPanel(),
        ConvexHullPanel(),
        ASRPanel('stiffness', keys),
        ASRPanel('phonons', keys),
        ASRPanel('deformationpotentials', keys),
        ASRPanel('bandstructure', keys),
<<<<<<< HEAD
        # ASRPanel('pdos', keys),
=======
        ASRPanel('pdos', keys),
>>>>>>> 8b290482
        ASRPanel('effective_masses', keys),
        ASRPanel('hse', keys),
        ASRPanel('gw', keys),
        ASRPanel('borncharges', keys),
        ASRPanel('shg', keys),
        ASRPanel('polarizability', keys),
        ASRPanel('infraredpolarizability', keys),
        ASRPanel('raman', keys),
        # ASRPanel('bse', keys),
        BaderPanel(),
        ASRPanel('piezoelectrictensor', keys),
        ShiftCurrentPanel()]

    materials = Materials(mlist, panels)

    initial_columns = ['formula', 'ehull', 'hform', 'gap', 'magstate', 'area']

    root = folders[0].parent.parent.parent
    return CAMDApp(materials, initial_columns, root)


def test():  # pragma: no cover
    app = main(['AB2'])
    app.material('1MoS2-1')


if __name__ == '__main__':
    main().app.run(host='0.0.0.0', port=8081, debug=True, server='waitress')<|MERGE_RESOLUTION|>--- conflicted
+++ resolved
@@ -85,11 +85,7 @@
         ASRPanel('phonons', keys),
         ASRPanel('deformationpotentials', keys),
         ASRPanel('bandstructure', keys),
-<<<<<<< HEAD
         # ASRPanel('pdos', keys),
-=======
-        ASRPanel('pdos', keys),
->>>>>>> 8b290482
         ASRPanel('effective_masses', keys),
         ASRPanel('hse', keys),
         ASRPanel('gw', keys),
