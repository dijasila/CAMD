--- conflicted
+++ resolved
@@ -24,7 +24,6 @@
     });
   }
 </script>
-
 <!-- sidebar: double click closes accordion, single click scroll to loc in viewport  -->
 <script>
   function handleAnchorEvent(event, panelIndex) {
@@ -217,16 +216,11 @@
                 <button class="accordion-button collapsed"
                    type="button" data-bs-toggle="collapse" data-bs-target="#flush-collapse{{ p }}"
                    aria-expanded="false" aria-controls="flush-collapse{{ p }}">
-<<<<<<< HEAD
-
-                    <span class="d-none d-sm-inline">{{ panel_title }}</span>
+                  <span class="d-none d-sm-inline">{{ !panel.title }}</span>
                 </button>
                 <button type="button" class="btn btn-lg btn-danger"
                         data-bs-toggle="popover" title="Popover title"
                         data-bs-content="And here's some amazing content. It's very engaging. Right?">Click to toggle popover
-=======
-                  <span class="d-none d-sm-inline">{{ !panel.title }}</span>
->>>>>>> fe9a9f78
                 </button>
                 <i class="fa-solid fa-question" tabindex="0"
                        data-toggle="popover"
